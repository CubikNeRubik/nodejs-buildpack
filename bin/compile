--- conflicted
+++ resolved
@@ -2,15 +2,9 @@
 
 ####### Configure environment
 
-<<<<<<< HEAD
 set -e            # fail fast
 set -o pipefail   # do not ignore exit codes when piping output
-=======
-set -o errexit    # always exit on error
-set -o errtrace   # trap errors in functions as well
-set -o pipefail   # don't ignore exit codes when piping output
 set -o posix      # more strict failures in subshells
->>>>>>> 40214da8
 # set -x          # enable debugging
 
 bp_version="64"
@@ -24,24 +18,12 @@
 mkdir -p $heroku_dir/node
 warnings=$(mktemp)
 
-<<<<<<< HEAD
 # CF Common
 export BUILDPACK_PATH=$bp_dir
 source $bp_dir/compile-extensions/lib/common
 # END CF Common
 
-# Load some convenience functions like status(), echo(), and indent()
-source $bp_dir/bin/common.sh
 
-# Output version
-status "Node.js Buildpack v$bp_version"
-
-# Avoid GIT_DIR leak from previous build steps
-unset GIT_DIR
-
-# Trap errors
-trap tail_error_log ERR
-=======
 # Load dependencies
 source $bp_dir/lib/common.sh
 source $bp_dir/lib/build.sh
@@ -50,232 +32,29 @@
 # Avoid GIT_DIR leak from previous build steps
 unset GIT_DIR
 
-# Provide hook to deal with errors
+# Output version
+status "Node.js Buildpack v$bp_version"
+
 trap build_failed ERR
->>>>>>> 40214da8
 
 ####### Determine current state
 
-<<<<<<< HEAD
-# Resolve node version using semver.io
-if is_cached
-then
-  node_version=$($bp_dir/bin/node $bp_dir/lib/version_resolver.js "$semver_range")
-else
-  node_version=$(curl --silent --get --data-urlencode "range=${semver_range}" https://semver.io/node/resolve)
-=======
 head "Reading application state"
 read_current_state
 show_current_state
 
-if [ "$iojs_engine" == "" ]; then
-  warn_node_engine "$node_engine"
-else
-  warn_node_engine "$iojs_engine"
->>>>>>> 40214da8
-fi
+warn_node_engine "$node_engine"
 warn_node_modules "$modules_source"
 
-####### Vendor in binaries
-
-<<<<<<< HEAD
-# Exit if no possible node version found
-if [ "$node_version" == "" ]; then
-  status "Node Engine matching $semver_range is not provided by this buildpack. Please upgrade your buildpack to receive the latest resources."
-  exit 1
-fi
-# Load config vars into environment; start with defaults
-export NPM_CONFIG_PRODUCTION=true
-export BUILD_CLEAN=false
-
-if [ -d "$env_dir" ]; then
-  export_env_dir $env_dir
-fi
-
-####### Determine current state
-
-# Which version of the buildpack did we use last time?
-bp_previous=$(file_contents "$cache_dir/node/bp-version")
-
-# What's the requested semver range for node?
-node_engine=$(package_json ".engines.node")
-node_previous=$(file_contents "$cache_dir/node/node-version")
-
-# What's the requested semver range for npm?
-npm_engine=$(package_json ".engines.npm")
-npm_previous=$(file_contents "$cache_dir/node/npm-version")
-
-# How does this app start?
-if test -f $build_dir/Procfile; then start_method="Procfile"
-elif [[ $(package_json ".scripts.start") != "" ]]; then start_method="npm start"
-elif [ -f $build_dir/server.js ]; then start_method="server.js"
-else start_method=""
-fi
-
-# What's the source-of-truth for node_modules?
-if test -d $build_dir/node_modules; then modules_source="prebuilt"
-elif test -f $build_dir/npm-shrinkwrap.json; then modules_source="npm-shrinkwrap.json"
-elif test -f $build_dir/package.json; then modules_source="package.json"
-else modules_source=""
-fi
-
-# What does our cache look like?
-test -d $cache_dir/node/node_modules && modules_cached=true || modules_cached=false
-
-####### Provide debugging info and feedback
-
-echo ""
-status "Node engine:         ${node_engine:-unspecified}"
-status "Npm engine:          ${npm_engine:-default}"
-status "Start mechanism:     ${start_method:-none}"
-status "node_modules source: ${modules_source:-none}"
-status "node_modules cached: $modules_cached"
-
-echo ""
-
-status "NPM_CONFIG_PRODUCTION=$NPM_CONFIG_PRODUCTION"
-status "BUILD_CLEAN=$BUILD_CLEAN"
-
-source $bp_dir/bin/warnings.sh
-
-####### Vendor in binaries
-
-echo ""
-
-# Resolve non-specific node versions using semver.io
-if ! [[ "$node_engine" =~ ^[0-9]+\.[0-9]+\.[0-9]+$ ]]; then
-  status "Resolving node version ${node_engine:-(latest stable)} via semver.io..."
-  node_engine=$(curl --silent --get --data-urlencode "range=${node_engine}" https://semver.io/node/resolve)
-=======
-head "Installing binaries"
-if [ "$iojs_engine" == "" ]; then
-  install_node "$node_engine"
-else
-  install_iojs "$iojs_engine"
->>>>>>> 40214da8
-fi
+install_node "$node_engine"
 install_npm
 
-<<<<<<< HEAD
-# Download node from Heroku's S3 mirror of nodejs.org/dist
-status "Downloading and installing node $node_engine..."
-node_url="http://s3pository.heroku.com/node/v$node_engine/node-v$node_engine-linux-x64.tar.gz"
-(curl `translate_dependency_url $node_url` -s --fail -o - | tar xzf - -C $build_dir)  || (echo -e "\n-----> Resource $node_url does not exist." 1>&2 ; exit 22)
-
-# Move node (and npm) into ./vendor and make them executable
-mkdir -p $build_dir/vendor
-mv $build_dir/node-v$node_version-linux-x64 $build_dir/vendor/node
-chmod +x $build_dir/vendor/node/bin/*
-PATH=$build_dir/vendor/node/bin:$PATH
-
-# Optionally bootstrap a different npm version
-if [ "$npm_engine" != "" ]; then
-  if ! [[ "$npm_engine" =~ ^[0-9]+\.[0-9]+\.[0-9]+$ ]]; then
-    status "Resolving npm version ${npm_engine} via semver.io..."
-    npm_engine=$(curl --silent --get --data-urlencode "range=${npm_engine}" https://semver.io/npm/resolve)
-  fi
-  status "Downloading and installing npm $npm_engine (replacing version `npm --version`)..."
-  npm install -g npm@$npm_engine 2>&1
-fi
-
-# Run subsequent commands from the build directory
-=======
 ####### Build the project's dependencies
 
 head "Building dependencies"
->>>>>>> 40214da8
 cd $build_dir
 build_dependencies
 
-<<<<<<< HEAD
-####### Build the project's dependencies
-
-# Did we bust the cache?
-if ! $modules_cached; then
-  cache_busted=true
-elif [ "$node_previous" != "" ] && [ "$node_engine" != "$node_previous" ]; then
-  status "Node version changed ($node_previous => $node_engine); invalidating cache"
-  cache_busted=true
-elif [ "$npm_previous" != "" ] && [ "$npm_engine" != "$npm_previous" ]; then
-  status "Npm version changed ($npm_previous => $npm_engine); invalidating cache"
-  cache_busted=true
-elif [ "$bp_version" != "$bp_previous" ]; then
-  status "Buildpack version changed (${bp_previous:-none} => $bp_version); invalidating cache"
-  cache_busted=true
-else
-  cache_busted=false
-fi
-
-if [ "$modules_source" == "" ]; then
-  status "Skipping dependencies"
-
-elif [ $modules_source == "prebuilt" ]; then
-  status "Rebuilding any native modules for this architecture"
-  npm rebuild 2>&1
-
-elif ! $BUILD_CLEAN && ! $cache_busted; then
-  status "Restoring node modules from cache"
-  cp -r $cache_dir/node/node_modules $build_dir/
-  status "Pruning unused dependencies"
-  npm prune 2>&1
-  status "Installing any new modules"
-  npm install --userconfig $build_dir/.npmrc 2>&1
-
-else
-  status "Installing node modules"
-  touch $build_dir/.npmrc
-  npm install --userconfig $build_dir/.npmrc 2>&1
-  status "Deduping dependency tree"
-  npm dedupe 2>&1
-fi
-
-####### Create a Procfile if possible
-
-if [ "$start_method" == "npm start" ]; then
-  status "No Procfile found; Adding 'web: npm start' to new Procfile"
-  echo "web: npm start" > $build_dir/Procfile
-elif [ "$start_method" == "server.js" ]; then
-  status "No Procfile found; Adding 'web: node server.js' to new Procfile"
-  echo "web: node server.js" > $build_dir/Procfile
-fi
-
-####### Clean up
-
-status "Cleaning up build artifacts"
-
-# Clean up after npm
-rm -rf "$build_dir/.node-gyp"
-rm -rf "$build_dir/.npm"
-
-# Clear the cache
-rm -rf $cache_dir/node_modules # (for apps still on the older caching strategy)
-rm -rf $cache_dir/node
-
-####### Build successful! Store results in cache
-
-# Create the cache
-mkdir -p $cache_dir/node
-
-echo $node_engine > $cache_dir/node/node-version
-echo $npm_engine > $cache_dir/node/npm-version
-echo $bp_version > $cache_dir/node/bp-version
-
-if test -d $build_dir/node_modules; then
-  status "Caching node_modules for future builds"
-  cp -r $build_dir/node_modules $cache_dir/node
-fi
-
-####### Summary output
-
-# Update the PATH
-status "Building runtime environment"
-mkdir -p $build_dir/.profile.d
-echo "export PATH=\"\$HOME/vendor/node/bin:\$HOME/bin:\$HOME/node_modules/.bin:\$PATH\";" > $build_dir/.profile.d/nodejs.sh
-
-# Show the final dependency tree
-echo ""
-npm ls
-=======
 ####### Create a Procfile if possible
 
 head "Checking startup method"
@@ -290,5 +69,4 @@
 clean_npm
 clean_cache
 create_cache
-build_succeeded
->>>>>>> 40214da8
+build_succeeded