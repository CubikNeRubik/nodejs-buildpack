--- conflicted
+++ resolved
@@ -1,6 +1,3 @@
-<<<<<<< HEAD
-install_node_modules() {
-=======
 list_dependencies() {
   local build_dir="$1"
 
@@ -47,7 +44,6 @@
 }
 
 npm_node_modules() {
->>>>>>> 0387c211
   local build_dir=${1:-}
 
   if [ -e $build_dir/package.json ]; then
