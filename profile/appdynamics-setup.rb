#!/usr/bin/env ruby
if ENV["APPD_AGENT"].nil?
  f = $stdout
  $stdout = open("/tmp/appdynamics-setup-profile.out.log", "w")
  $stderr.reopen("/tmp/appdynamics-setup-profile.err.log", "w")
  require 'json'

  vcap = JSON.load(ENV['VCAP_SERVICES']) rescue {}
  credentials = nil

  offering_name = vcap.keys.select { |k| k =~ /app(\-)?dynamics/ }.first
  if offering_name
    credentials = vcap.dig(offering_name, 0, 'credentials')
  elsif vcap['user-provided']
    service = vcap['user-provided'].find do |service|
      service['name'] =~ /app(\-)?dynamics/
    end
    credentials = service['credentials'] if service
  end

  if credentials
    f.puts "export APPDYNAMICS_CONTROLLER_HOST_NAME=#{credentials['host-name']}" if credentials['host-name']
    f.puts "export APPDYNAMICS_CONTROLLER_PORT=#{credentials['port']}" if credentials['port']
    f.puts "export APPDYNAMICS_AGENT_ACCOUNT_NAME=#{credentials['account-name']}" if credentials['account-name']
    f.puts "export APPDYNAMICS_CONTROLLER_SSL_ENABLED=#{credentials['ssl-enabled']}" if credentials['ssl-enabled']
    f.puts "export APPDYNAMICS_AGENT_ACCOUNT_ACCESS_KEY=#{credentials['account-access-key']}" if credentials['account-access-key']
  
    vcap = JSON.load(ENV['VCAP_APPLICATION']) rescue {}
<<<<<<< HEAD

    app_name = ENV["APPDYNAMICS_AGENT_APPLICATION_NAME"]
    if !app_name.nil?
      f.puts "export APPDYNAMICS_AGENT_APPLICATION_NAME=#{app_name}"
      f.puts "export APPDYNAMICS_AGENT_TIER_NAME=#{app_name}"
      f.puts "export APPDYNAMICS_AGENT_NODE_NAME=#{app_name}:\$CF_INSTANCE_INDEX"
    elsif vcap['application_name']
      f.puts "export APPDYNAMICS_AGENT_APPLICATION_NAME=#{vcap['application_name']}"
      f.puts "export APPDYNAMICS_AGENT_TIER_NAME=#{vcap['application_name']}"
      f.puts "export APPDYNAMICS_AGENT_NODE_NAME=#{vcap['application_name']}:\$CF_INSTANCE_INDEX"
=======
    if vcap['application_name']
      if ENV["APPDYNAMICS_AGENT_APPLICATION_NAME"].nil?
        f.puts "export APPDYNAMICS_AGENT_APPLICATION_NAME=#{vcap['application_name']}"
      end  
      if ENV["APPDYNAMICS_AGENT_TIER_NAME"].nil?
        f.puts "export APPDYNAMICS_AGENT_TIER_NAME=#{vcap['application_name']}"
      end
      if ENV["APPDYNAMICS_AGENT_NODE_NAME"].nil?
        f.puts "export APPDYNAMICS_AGENT_NODE_NAME=#{vcap['application_name']}:\$CF_INSTANCE_INDEX"
      end
>>>>>>> 5df1befa
    end
  end
end<|MERGE_RESOLUTION|>--- conflicted
+++ resolved
@@ -24,31 +24,18 @@
     f.puts "export APPDYNAMICS_AGENT_ACCOUNT_NAME=#{credentials['account-name']}" if credentials['account-name']
     f.puts "export APPDYNAMICS_CONTROLLER_SSL_ENABLED=#{credentials['ssl-enabled']}" if credentials['ssl-enabled']
     f.puts "export APPDYNAMICS_AGENT_ACCOUNT_ACCESS_KEY=#{credentials['account-access-key']}" if credentials['account-access-key']
-  
+
     vcap = JSON.load(ENV['VCAP_APPLICATION']) rescue {}
-<<<<<<< HEAD
-
-    app_name = ENV["APPDYNAMICS_AGENT_APPLICATION_NAME"]
-    if !app_name.nil?
-      f.puts "export APPDYNAMICS_AGENT_APPLICATION_NAME=#{app_name}"
-      f.puts "export APPDYNAMICS_AGENT_TIER_NAME=#{app_name}"
-      f.puts "export APPDYNAMICS_AGENT_NODE_NAME=#{app_name}:\$CF_INSTANCE_INDEX"
-    elsif vcap['application_name']
-      f.puts "export APPDYNAMICS_AGENT_APPLICATION_NAME=#{vcap['application_name']}"
-      f.puts "export APPDYNAMICS_AGENT_TIER_NAME=#{vcap['application_name']}"
-      f.puts "export APPDYNAMICS_AGENT_NODE_NAME=#{vcap['application_name']}:\$CF_INSTANCE_INDEX"
-=======
     if vcap['application_name']
       if ENV["APPDYNAMICS_AGENT_APPLICATION_NAME"].nil?
         f.puts "export APPDYNAMICS_AGENT_APPLICATION_NAME=#{vcap['application_name']}"
-      end  
+      end
       if ENV["APPDYNAMICS_AGENT_TIER_NAME"].nil?
         f.puts "export APPDYNAMICS_AGENT_TIER_NAME=#{vcap['application_name']}"
       end
       if ENV["APPDYNAMICS_AGENT_NODE_NAME"].nil?
         f.puts "export APPDYNAMICS_AGENT_NODE_NAME=#{vcap['application_name']}:\$CF_INSTANCE_INDEX"
       end
->>>>>>> 5df1befa
     end
   end
 end